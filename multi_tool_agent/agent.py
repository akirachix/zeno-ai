<<<<<<< HEAD
import os
from dotenv import load_dotenv
from datetime import datetime

from google.adk.agents.llm_agent import Agent
from .tools.db import get_trade_data, semantic_search_rag_embeddings
from .tools.graphing import plot_price_scenario
from .scenario import ScenarioSubAgent

SUPPORTED_COUNTRIES = {"kenya", "rwanda", "tanzania", "uganda", "ethiopia"}
SUPPORTED_COMMODITIES = {"maize", "coffee", "tea"}

def load_prompt(filename):
    prompts_dir = os.path.join(os.path.dirname(__file__), "prompts")
    with open(os.path.join(prompts_dir, filename), encoding="utf-8") as f:
        return f.read().strip()

load_dotenv()

def is_in_scope(query: str) -> bool:
    q = query.lower()
    return (any(c in q for c in SUPPORTED_COUNTRIES)
            and any(prod in q for prod in SUPPORTED_COMMODITIES))

def parse_query(query: str):
    q = query.lower()
    commodity = next((prod for prod in SUPPORTED_COMMODITIES if prod in q), None)
    country = next((cty for cty in SUPPORTED_COUNTRIES if cty in q), None)
    return commodity, country

def summarize_articles(articles):
    if not articles:
        return "No relevant articles or reports found."
    summary_lines = []
    for idx, article in enumerate(articles, 1):
        context = article.get("content") or article.get("context") or article.get("text") or str(article)
        snippet = (context[:180] + "...") if len(context) > 180 else context
        summary_lines.append(f"- Article {idx}: {snippet}")
    return "\n".join(summary_lines)

def scenario_tool(user_query: str) -> dict:
    thought_process = []
    now_str = datetime.now().strftime("%Y-%m-%d %H:%M:%S")
    thought_process.append(f"[Time] {now_str}")

    thought_process.append(f"[Step 1] Checking if query is in supported countries/commodities: {user_query}")
    if not is_in_scope(user_query):
        return {
            "response": (
                "Hey there! I’m Zeno, your friendly East African agri-trade advisor. "
                "Right now, I can only help with maize, coffee, or tea in Kenya, Rwanda, Tanzania, Uganda, or Ethiopia. "
                "If you need info outside these, just ask for help in this area! If I don't know something, I'll let you know honestly."
            ),
            "followup": "Try a question like: 'Forecast maize exports for Kenya next year?'",
            "thought_process": thought_process
        }

    commodity, country = parse_query(user_query)
    thought_process.append(f"[Step 2] Parsed commodity: {commodity}, country: {country}")
    if commodity and country and ("trend" in user_query.lower() or "historical" in user_query.lower()):
        db_result = get_trade_data(commodity, country, last_n_months=12, return_raw=True)
        months = db_result.get("months", [])
        prices = db_result.get("prices", [])
        meta = db_result.get("metadata")
        thought_process.append(f"[Step 3] Fetched months: {months}")
        thought_process.append(f"[Step 4] Fetched prices: {prices}")
        if months and prices:
            graph_path = plot_price_scenario(
                commodity, country, months, prices, prices, direction="none", pct=0
            )
            if meta:
                source_val = getattr(meta, "source", None) or meta.get("source")
                updated_val = getattr(meta, "updated_at", None) or meta.get("updated_at")
                if updated_val:
                    updated_str = str(updated_val)[:10]
                    source_str = f"{source_val}, updated {updated_str}"
                else:
                    source_str = f"{source_val}" if source_val else "Unknown source"
            else:
                source_str = "Unknown source"
            summary = (
                f"Here's the recent price trend for {commodity} in {country} (last 12 months).\n"
                f"Min price: {min(prices):.2f}, Max price: {max(prices):.2f}.\n"
                f"Source: {source_str}"
            )
            thought_process.append(f"[Step 5] Generated graph at {graph_path}")
            return {
                "response": summary + f"\n\n[Graph generated: {graph_path}]",
                "graph_path": graph_path,
                "thought_process": thought_process
            }
        else:
            thought_process.append("[Step 5] No data found in DB.")
            return {
                "response": f"No data found for {commodity} in {country} yet. Try a different combo, or upload more info—I'm ready for more!",
                "thought_process": thought_process
            }

    thought_process.append("[Step 6] Performing semantic search for unstructured scenario analysis from RAG embeddings...")
    articles = semantic_search_rag_embeddings(user_query, top_k=3)
    if articles:
        thought_process.append(f"[Step 7] Found {len(articles)} relevant articles or RAG-embedded data.")
        summary = summarize_articles(articles)
        thought_process.append("[Step 8] Synthesized evidence from RAG embeddings.")
        return {
            "response": (
                "Based on my analysis of relevant RAG-embedded articles and reports in the database, here's what they say:\n"
                + summary
            ),
            "thought_process": thought_process
        }

    thought_process.append("[Step 9] Delegating to ScenarioSubAgent for scenario simulation.")
    result = ScenarioSubAgent().handle(user_query)
    if not result or not result.get("response"):
        thought_process.append("[Step 10] ScenarioSubAgent could not generate a response.")
        return {
            "response": (
                "Looks like I don't have enough info for that yet. "
                "Try changing the country, commodity, or upload more data—I'm always learning!"
            ),
            "followup": "Try changing the country or commodity, or ask about Kenya, Rwanda, Tanzania, Uganda, or Ethiopia with maize, coffee, or tea.",
            "thought_process": thought_process
        }
    if result.get("graph_path"):
        result["response"] += f"\n\n[Graph generated: {result['graph_path']}]"
    result["thought_process"] = thought_process
    return result

root_agent = Agent(
    model="gemini-2.5-flash",
    name="zeno_agent",
    description="Zeno Root Agent: East African Agri-Trade Economic Analysis",
    instruction=(
        "Hello! I'm Zeno, your assistant for economic analysis of agri-trade in East Africa. "
        "I can answer questions and analyze scenarios about maize, coffee, or tea in Kenya, Rwanda, Tanzania, Uganda, or Ethiopia."
        "\n\n"
        "Please ask about these commodities and countries only. For example:"
        "\n- 'What is the impact of a 20% drop in maize price in Kenya over the next 3 months?'"
        "\n- 'How would a drought impact coffee production in Ethiopia?'"
        "\n- 'What are the recent price trends for tea in Uganda?'"
        "\n\n"
        "If you ask about other commodities or countries, I'll let you know I'm not equipped to answer yet but don't sound dumb just be cool and confident be a cool AI that agents will love also show users your thought process."
        "\n\n"
        "If I don't have enough data, I'll be honest and suggest what you can try next."
    ),
    tools=[scenario_tool],
)
=======
from google.adk.agents import Agent
import os
from google.adk.tools.agent_tool import AgentTool
from .comparative import comparative_agent
# from .forecasting import forecast_trade_agent
# from .scenario import scenario_analysis_agent

comparative_tool = AgentTool(comparative_agent)
# forecast_tool = AgentTool(forecast_trade_agent)

root_agent = Agent(
   name="zeno_root_agent",
   model="gemini-2.5-flash",
   description=(
       "The Zeno Root Agent is the central orchestrator of the Zeno AI economic analysis platform. "
       "It interprets economist queries and delegates them to specialized sub-agents for forecasting, scenario analysis, and comparative analytics."
   ),
   instruction=(
       "Hello! I am Zeno, your lead economic analysis AI, here to help you with complex economic queries. My primary role is to act as a router, delegating user queries to the most appropriate sub-agent based on the user's intent. "
       "I am rational, friendly, and have a deep understanding of economic principles. "
       "Carefully analyze each query for keywords that indicate a specific type of analysis is needed. "
       "Here are the rules for delegation: "
       "1. Use the 'comparative_analysis_agent' tool when the user's query asks for a direct comparison, contrast, or analysis between two or more economic entities (e.g., 'compare exports of...', 'how do X and Y differ...'). "
       "2. Use the 'forecast_trade' agent (as a tool) for any query that asks for future predictions or trends over time (e.g., 'what is the future trade outlook...', 'predict the next quarter's GDP...'). "
       "3. Use the 'scenario_analysis' agent (as a tool) when the user poses a hypothetical 'what-if' question or asks to simulate an economic event (e.g., 'what if the oil price doubles...', 'simulate the impact of...'). "
       "If no sub-agent is a perfect match, you should still attempt to use the most relevant one and provide a well-structured response based on that agent's capabilities."
   ),
   tools=[
       comparative_tool,
       # forecast_tool,
       # scenario_tool
   ],
)

def main():
   if not os.getenv("GOOGLE_API_KEY"):
       print("CRITICAL ERROR: GOOGLE_API_KEY environment variable is not set. The agent will not be able to connect to the model.")
       return

   print("Zeno Root Agent ready. Type 'quit' to exit.")
   while True:
       user_input = input("You: ")
       if user_input.strip().lower() in {"quit", "exit"}:
           print("Exiting. Goodbye!")
           break
       try:
           response = root_agent.run(user_input, tool_call_config={"allowed_tools": "any"})
           final_response = getattr(response, "text", response)
           print("Zeno:", final_response)
       except Exception as e:
           print(f"ERROR: An exception occurred during the agent's run.")
           print(f"ERROR: Exception details: {e}")

if __name__ == "__main__":
   main()
>>>>>>> d0936621
<|MERGE_RESOLUTION|>--- conflicted
+++ resolved
@@ -1,12 +1,17 @@
-<<<<<<< HEAD
 import os
 from dotenv import load_dotenv
 from datetime import datetime
 
 from google.adk.agents.llm_agent import Agent
+from google.adk.agents import Agent as ADKAgent
+from google.adk.tools.agent_tool import AgentTool
+
 from .tools.db import get_trade_data, semantic_search_rag_embeddings
 from .tools.graphing import plot_price_scenario
 from .scenario import ScenarioSubAgent
+from .comparative import comparative_agent
+# from .forecasting import forecast_trade_agent
+# from .scenario import scenario_analysis_agent
 
 SUPPORTED_COUNTRIES = {"kenya", "rwanda", "tanzania", "uganda", "ethiopia"}
 SUPPORTED_COMMODITIES = {"maize", "coffee", "tea"}
@@ -128,37 +133,13 @@
     result["thought_process"] = thought_process
     return result
 
-root_agent = Agent(
-    model="gemini-2.5-flash",
-    name="zeno_agent",
-    description="Zeno Root Agent: East African Agri-Trade Economic Analysis",
-    instruction=(
-        "Hello! I'm Zeno, your assistant for economic analysis of agri-trade in East Africa. "
-        "I can answer questions and analyze scenarios about maize, coffee, or tea in Kenya, Rwanda, Tanzania, Uganda, or Ethiopia."
-        "\n\n"
-        "Please ask about these commodities and countries only. For example:"
-        "\n- 'What is the impact of a 20% drop in maize price in Kenya over the next 3 months?'"
-        "\n- 'How would a drought impact coffee production in Ethiopia?'"
-        "\n- 'What are the recent price trends for tea in Uganda?'"
-        "\n\n"
-        "If you ask about other commodities or countries, I'll let you know I'm not equipped to answer yet but don't sound dumb just be cool and confident be a cool AI that agents will love also show users your thought process."
-        "\n\n"
-        "If I don't have enough data, I'll be honest and suggest what you can try next."
-    ),
-    tools=[scenario_tool],
-)
-=======
-from google.adk.agents import Agent
-import os
-from google.adk.tools.agent_tool import AgentTool
-from .comparative import comparative_agent
-# from .forecasting import forecast_trade_agent
-# from .scenario import scenario_analysis_agent
-
+# Register comparative and (optionally) scenario/forecast tools
 comparative_tool = AgentTool(comparative_agent)
 # forecast_tool = AgentTool(forecast_trade_agent)
+scenario_agent_tool = AgentTool(scenario_tool)
 
-root_agent = Agent(
+# Root agent with scenario and comparative tools
+root_agent = ADKAgent(
    name="zeno_root_agent",
    model="gemini-2.5-flash",
    description=(
@@ -178,7 +159,7 @@
    tools=[
        comparative_tool,
        # forecast_tool,
-       # scenario_tool
+       scenario_agent_tool,
    ],
 )
 
@@ -202,5 +183,4 @@
            print(f"ERROR: Exception details: {e}")
 
 if __name__ == "__main__":
-   main()
->>>>>>> d0936621
+   main()